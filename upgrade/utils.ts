import { execSync } from "child_process";
import { ethers, run } from "hardhat";
import { convertBigIntsToNumbers } from "../tools/utils";

/**
 * Generates a timelock operation with the given input valies
 * @param target The timelock contract address to call
 * @param value Amount of ether to sent to the call
 * @param data The encoded data of the transaction to execute
 * @param predecessor timelock operation predecessor
 * @param salt timelock operation salt
 * @returns The timelock operation params
 */
function genTimelockOperation(target: any, value: any, data: any, predecessor: any, salt: any) {
    const abiEncoded = ethers.AbiCoder.defaultAbiCoder().encode(
        ["address", "uint256", "bytes", "uint256", "bytes32"],
        [target, value, data, predecessor, salt]
    );
    const id = ethers.keccak256(abiEncoded);
    return {
        id,
        target,
        value,
        data,
        predecessor,
        salt,
    };
}

/**
 * Function to handle the verification of a contract on etherscan
 * @param implementationAddress the contract address to verify
 * @param constructorArguments the constructor arguments of the contract
 * @dev In case the verification fails, the function will print the command to run the verification manually
 */
async function verifyContractEtherscan(implementationAddress: string, constructorArguments: Array<string>) {
    try {
        console.log(`Trying to verify implementation contract ${implementationAddress} with arguments ${constructorArguments}`);
        // wait a few seconds before trying etherscan verification
        console.log("Waiting 1 minute before verifying on Etherscan");
        await new Promise((r) => setTimeout(r, 60000));
        console.log("Verifying...")
        // verify
        await run("verify:verify", {
            address: implementationAddress,
            constructorArguments: constructorArguments,
        });
    } catch (error) {
        console.log("Error verifying the new implementation contract: ", error);
        console.log("you can verify the new impl address with:");
        console.log(
            `npx hardhat verify --constructor-args upgrade/arguments.js ${implementationAddress} --network ${process.env.HARDHAT_NETWORK}\n`
        );
        console.log("Copy the following constructor arguments on: upgrade/arguments.js \n", constructorArguments);
    }
}

/**
 * Decode the data of a schedule transaction to a timelock contract for better readability
 * @param scheduleData The data of the schedule transaction
 * @param proxyAdmin The proxy admin contract
 * @returns The decoded data
 */
async function decodeScheduleData(scheduleData: any, contractFactory: any) {
    const timelockContractFactory = await ethers.getContractFactory("PolygonZkEVMTimelock");
    const timelockTx = timelockContractFactory.interface.parseTransaction({ data: scheduleData });
    const objectDecoded = {} as any;
    const paramsArray = timelockTx?.fragment.inputs as any;
    for (let i = 0; i < paramsArray?.length; i++) {
        const currentParam = paramsArray[i];
        objectDecoded[currentParam.name] = timelockTx?.args[i];

        if (currentParam.name == "data") {
            const decodedData = contractFactory.interface.parseTransaction({
                data: timelockTx?.args[i],
            });
            const objectDecodedData = {} as any;
            const paramsArrayData = decodedData?.fragment.inputs as any;

            objectDecodedData.signature = decodedData?.signature;
            objectDecodedData.selector = decodedData?.selector;

            for (let j = 0; j < paramsArrayData?.length; j++) {
                const currentParam = paramsArrayData[j];
                objectDecodedData[currentParam.name] = decodedData?.args[j];
            }
            objectDecoded["decodedData"] = objectDecodedData;

        } else if (currentParam.name == "payloads") {
            // for each payload
            const payloads = timelockTx?.args[i];
            for (let j = 0; j < payloads.length; j++) {
                const data = payloads[j];
                const decodedProxyAdmin = contractFactory.interface.parseTransaction({
                    data,
                });

                const resultDecodeProxyAdmin = {} as any;
                resultDecodeProxyAdmin.signature = decodedProxyAdmin?.signature;
                resultDecodeProxyAdmin.selector = decodedProxyAdmin?.selector;

                const paramsArrayData = decodedProxyAdmin?.fragment.inputs;

                for (let n = 0; n < paramsArrayData?.length; n++) {
                    const currentParam = paramsArrayData[n];
                    resultDecodeProxyAdmin[currentParam.name] = decodedProxyAdmin?.args[n];
                }
                objectDecoded[`decodePayload_${j}`] = resultDecodeProxyAdmin;
            }
        }
    }
    return convertBigIntsToNumbers(objectDecoded);
}

<<<<<<< HEAD
/**
 * Retrieves the current Git commit hash and repository URL
 * @returns An object containing the commit hash and repository URL, or null if an error occurs
 */
function getGitInfo(): { commit: string; repo: string } | null {
    try {
      // Get the latest commit hash
      const commit = execSync("git rev-parse HEAD").toString().trim();

      // Get the repository URL
      const repo = execSync("git config --get remote.origin.url").toString().trim();

      return { commit, repo };
    } catch (error) {
        throw new Error(`getGitInfo: ${error}`);
    }
}
=======
>>>>>>> 04a5cf37

// This is a workaround to fix the BigInt serialization issue in JSON
// when using JSON.stringify on BigInt values, which is common in Ethers
Object.defineProperty(BigInt.prototype, "toJSON", {
    get() {
        "use strict";
        return () => String(this);
    },
});

<<<<<<< HEAD
export { genTimelockOperation, verifyContractEtherscan, decodeScheduleData, getGitInfo };
=======
export { genTimelockOperation, verifyContractEtherscan, decodeScheduleData };
>>>>>>> 04a5cf37
<|MERGE_RESOLUTION|>--- conflicted
+++ resolved
@@ -112,7 +112,6 @@
     return convertBigIntsToNumbers(objectDecoded);
 }
 
-<<<<<<< HEAD
 /**
  * Retrieves the current Git commit hash and repository URL
  * @returns An object containing the commit hash and repository URL, or null if an error occurs
@@ -130,8 +129,6 @@
         throw new Error(`getGitInfo: ${error}`);
     }
 }
-=======
->>>>>>> 04a5cf37
 
 // This is a workaround to fix the BigInt serialization issue in JSON
 // when using JSON.stringify on BigInt values, which is common in Ethers
@@ -142,8 +139,5 @@
     },
 });
 
-<<<<<<< HEAD
-export { genTimelockOperation, verifyContractEtherscan, decodeScheduleData, getGitInfo };
-=======
-export { genTimelockOperation, verifyContractEtherscan, decodeScheduleData };
->>>>>>> 04a5cf37
+
+export { genTimelockOperation, verifyContractEtherscan, decodeScheduleData, getGitInfo };