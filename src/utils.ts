/* eslint-disable no-inner-declarations */
/* eslint-disable no-console */
<<<<<<< HEAD
import { ethers, upgrades } from 'hardhat';
=======
import * as ethers from 'ethers';
import { execSync } from 'child_process';
>>>>>>> 4a7aeae5

/**
 * Adjusts the multiplier gas and/or the maxFeePer gas of the provider depending on the parameters values and returns the adjusted provider
 * @param {Object} parameters The input  parameters of the script
 * @returns {Object} The adjusted provider or `ethers.provider` if no parameters applied
 * @param {Object} connectedEthers current ethers instance connected to a network
 */
export function getProviderAdjustingMultiplierGas(parameters, connectedEthers) {
    let currentProvider = connectedEthers.provider;
    if (parameters.multiplierGas || parameters.maxFeePerGas) {
        if (process.env.HARDHAT_NETWORK !== 'hardhat') {
            currentProvider = ethers.getDefaultProvider(
                `https://${process.env.HARDHAT_NETWORK}.infura.io/v3/${process.env.INFURA_PROJECT_ID}`,
            );
            if (parameters.maxPriorityFeePerGas && parameters.maxFeePerGas) {
                console.log(
                    `Hardcoded gas used: MaxPriority${parameters.maxPriorityFeePerGas} gwei, MaxFee${parameters.maxFeePerGas} gwei`,
                );
                const FEE_DATA = new ethers.FeeData(
                    null,
                    ethers.parseUnits(parameters.maxFeePerGas, 'gwei'),
                    ethers.parseUnits(parameters.maxPriorityFeePerGas, 'gwei'),
                );

                currentProvider.getFeeData = async () => FEE_DATA;
            } else {
                console.log('Multiplier gas used: ', parameters.multiplierGas);
                async function overrideFeeData() {
                    const feedata = await connectedEthers.provider.getFeeData();
                    return new connectedEthers.FeeData(
                        null,
                        (feedata.maxFeePerGas * BigInt(parameters.multiplierGas)) / BigInt(1000),
                        (feedata.maxPriorityFeePerGas * BigInt(parameters.multiplierGas)) / BigInt(1000),
                    );
                }
                currentProvider.getFeeData = overrideFeeData;
            }
        }
    }
    return currentProvider;
}

/**
 * Resolves a deployer given the parameters and the current provider
 * @param {Object} currentProvider The current provider
 * @param {Object} parameters Json OBject with the script parameters
 * @param {Object} connectedEthers current ethers instance connected to a network
 * @returns The resolved deployer
 */
export async function getDeployerFromParameters(currentProvider, parameters, connectedEthers) {
    let deployer;
    if (process.env.DEPLOYER_PRIVATE_KEY) {
        deployer = new connectedEthers.Wallet(process.env.DEPLOYER_PRIVATE_KEY, currentProvider);
    } else if (process.env.MNEMONIC) {
        deployer = connectedEthers.HDNodeWallet.fromMnemonic(
            connectedEthers.Mnemonic.fromPhrase(process.env.MNEMONIC),
            "m/44'/60'/0'/0/0",
        ).connect(currentProvider);
    } else if (parameters.deployerPvtKey) {
        deployer = new connectedEthers.Wallet(parameters.deployerPvtKey, currentProvider);
    } else {
        [deployer] = await connectedEthers.getSigners();
    }
    return deployer;
}
/**
 * Check if all params are present in the expectedParams
 * @param {Object} objParams - object with parameters
 * @param {Array} expectedParams - array of expected parameters in string
 * @param {Boolean} checkAddresses - check if the parameter is a correct address in case has Address string in param name
 */
export function checkParams(objParams, expectedParams, checkAddresses = false) {
    // eslint-disable-next-line no-restricted-syntax
    for (const parameterName of expectedParams) {
        if (objParams[parameterName] === undefined || objParams[parameterName] === '') {
            throw new Error(`Missing parameter: ${parameterName}`);
        }

        if (checkAddresses) {
            // Check addresses
            if (parameterName.includes('Address') && !ethers.isAddress(objParams[parameterName])) {
                throw new Error(`Invalid parameter address: ${parameterName}`);
            }
        }
    }
}

/**
 * Convert a value into in its hexadecimal string representation with 32 bytes padding
 * @param {Number | BigInt} _value - value to encode
 * @returns {String} encoded value in hexadecimal string
 */
export function valueToStorageBytes(_value) {
    return ethers.toBeHex(_value, 32);
}

/**
 * Scan all SSTORE opcodes in a trace
 * Does not take into account revert operations neither depth
 * @param {Object} trace
 * @returns {Object} - storage writes: {"key": "value"}
 */
export function getStorageWrites(trace) {
    const writes = trace.structLogs
        .filter((log) => log.op === 'SSTORE')
        .map((log) => {
            const [newValue, slot] = log.stack.slice(-2);
            return { newValue, slot };
        });

    // print all storage writes in an object fashion style
    const writeObject = {};
    writes.forEach((write) => {
        writeObject[`0x${write.slot}`] = `0x${write.newValue}`;
    });

    return writeObject;
}

/**
 * Get the owner of the proxy admin of a proxy contract
 * @param {String} proxyAddress - address of the proxy contract
 * @returns {String} - address of the owner of the proxy admin of the proxy
 */
export async function getOwnerOfProxyAdminFromProxy(proxyAddress) {
    const proxyAdminAddress = await upgrades.erc1967.getAdminAddress(proxyAddress);
    const proxyAdminFactory = await ethers.getContractFactory(
        '@openzeppelin/contracts4/proxy/transparent/ProxyAdmin.sol:ProxyAdmin',
    );
    const proxyAdmin = proxyAdminFactory.attach(proxyAdminAddress);
    const ownerAddress = await proxyAdmin.owner();
    return ownerAddress;
}

/**
 * Get all SLOAD and SSTORE in a trace
 * @param {Object} trace
 * @returns {Object} - storage read and writes: {"key": "value"}
 */
export function getStorageReadWrites(trace) {
    return trace.structLogs[trace.structLogs.length - 1].storage;
}

/**
 * Retrieves the current Git commit hash and repository URL
 * @returns An object containing the commit hash and repository URL, or null if an error occurs
 */
export function getGitInfo(): { commit: string; repo: string } | null {
    try {
        // Get the latest commit hash
        const commit = execSync('git rev-parse HEAD').toString().trim();

        // Get the repository URL
        const repo = execSync('git config --get remote.origin.url').toString().trim();

        return { commit, repo };
    } catch (error) {
        throw new Error(`getGitInfo: ${error}`);
    }
}<|MERGE_RESOLUTION|>--- conflicted
+++ resolved
@@ -1,11 +1,7 @@
 /* eslint-disable no-inner-declarations */
 /* eslint-disable no-console */
-<<<<<<< HEAD
 import { ethers, upgrades } from 'hardhat';
-=======
-import * as ethers from 'ethers';
 import { execSync } from 'child_process';
->>>>>>> 4a7aeae5
 
 /**
  * Adjusts the multiplier gas and/or the maxFeePer gas of the provider depending on the parameters values and returns the adjusted provider
