--- conflicted
+++ resolved
@@ -7,20 +7,12 @@
 ```
 
 ## Setup
-<<<<<<< HEAD
-- Config file `updateRollup.json`:
-  - `rollupAddress`: rollup address of the rollup that is going to be updated
-  - `newRollupTypeID`: select which is the `rollupTypeID` to upgrade
-  - `upgradeData`: data necessary to perform the upgrade (default to `0x`)
-=======
-
 ### updateRollup
 - Config file
   - `type`: Specify the type of rollup creation, only available:
         - `EOA`: If creating the rollup from a wallet, the script will execute the creation of the rollup on the specified network
         - `Multisig`: If creating the rollup from a multisig, the script will output the calldata of the transaction to execute for creating the rollup
         - `Timelock`: If creating the rollup through a timelock, the script will output the execute and schedule data to send to the timelock contract
->>>>>>> 284db90d
   - `polygonRollupManagerAddress`: `PolygonRollupManager.sol` SC address
   - `timelockDelay (optional)`: at least it should be the minimum delay of the timelock smart contract
   - `deployerPvtKey`: private key deployer
@@ -41,11 +33,7 @@
 ## Usage
 > All commands are done from root repository.
 
-<<<<<<< HEAD
-### Call 'updateRollup' from an EOA
-=======
 ### Call 'updateRollup'
->>>>>>> 284db90d
 - Copy configuration file:
 ```
 cp ./tools/updateRollup/updateRollup.json.example ./tools/updateRollup/updateRollup.json
@@ -66,15 +54,11 @@
 - Output: Transaction to update the rollup
 
 ### Generate 'updateRollup' data to the Timelock SC
-
-<<<<<<< HEAD
 - Set your parameters
 - Run tool:
 ```
 npx hardhat run ./tools/updateRollup/updateRollupTimelock.ts --network <network>
 ```
-=======
->>>>>>> 284db90d
 - Output:
   - scheduleData
   - executeData
